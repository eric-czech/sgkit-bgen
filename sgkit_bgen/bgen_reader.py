--- conflicted
+++ resolved
@@ -1,10 +1,10 @@
 """BGEN reader implementation (using bgen_reader)"""
 import tempfile
 from pathlib import Path
-<<<<<<< HEAD
 from typing import (
     Any,
     Callable,
+    Dict,
     Hashable,
     MutableMapping,
     Optional,
@@ -14,10 +14,6 @@
 )
 
 import dask
-=======
-from typing import Any, Dict, Tuple, Union
-
->>>>>>> 01538042
 import dask.array as da
 import dask.dataframe as dd
 import numpy as np
